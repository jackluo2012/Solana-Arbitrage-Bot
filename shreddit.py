#!/usr/bin/env python

import os
import sys
import logging
import argparse
import json

from re import sub
from random import shuffle, randint
from simpleconfigparser import simpleconfigparser
from datetime import datetime, timedelta

import praw
from praw.errors import InvalidUser, InvalidUserPass, RateLimitExceeded, \
                        HTTPException, OAuthAppRequired
from praw.objects import Comment, Submission

logging.basicConfig(stream=sys.stdout)
log = logging.getLogger(__name__)
log.setLevel(level=logging.WARNING)

try:
    from loremipsum import get_sentence  # This only works on Python 2
except ImportError:
    def get_sentence():
        return '''I have been Shreddited for privacy!'''
    os_wordlist = '/usr/share/dict/words'
    if os.name == 'posix' and os.path.isfile(os_wordlist):
        # Generate a random string of words from our system's dictionary
        fh = open(os_wordlist)
        words = fh.read().splitlines()
        fh.close()
        shuffle(words)

        def get_sentence():
            return ' '.join(words[:randint(50, 150)])

assert get_sentence

parser = argparse.ArgumentParser()
parser.add_argument(
    '-c',
    '--config',
    help="config file to use instead of the default shreddit.cfg"
)
args = parser.parse_args()

config = simpleconfigparser()
if args.config:
    config.read(args.config)
else:
    config.read('shreddit.cfg')

hours = config.getint('main', 'hours')
whitelist = config.get('main', 'whitelist')
whitelist_ids = config.get('main', 'whitelist_ids')
sort = config.get('main', 'sort')
verbose = config.getboolean('main', 'verbose')
clear_vote = config.getboolean('main', 'clear_vote')
trial_run = config.getboolean('main', 'trial_run')
edit_only = config.getboolean('main', 'edit_only')
item = config.get('main', 'item')
whitelist_distinguished = config.getboolean('main', 'whitelist_distinguished')
whitelist_gilded = config.getboolean('main', 'whitelist_gilded')
nuke_hours = config.getint('main', 'nuke_hours')
try:
    max_score = config.getint('main', 'max_score')
except ValueError:
    max_score = None
except TypeError:
    max_score = None
save_directory = config.get('main', 'save_directory')

_user = config.get('main', 'username')
_pass = config.get('main', 'password')

r = praw.Reddit(user_agent="shreddit/4.1")
if save_directory:
    r.config.store_json_result = True

if verbose:
    log.setLevel(level=logging.INFO)

try:
    # Try to login with OAuth2
    r.refresh_access_information()
    log.debug("Logged in with OAuth.")
except (HTTPException, OAuthAppRequired) as e:
    log.warning("You should migrate to OAuth2 using get_secret.py before \
            Reddit disables this login method.")
    try:
        try:
            r.login(_user, _pass)
        except InvalidUserPass:
            r.login()  # Supply details on the command line
    except InvalidUser as e:
        raise InvalidUser("User does not exist.", e)
    except InvalidUserPass as e:
        raise InvalidUserPass("Specified an incorrect password.", e)
    except RateLimitExceeded as e:
        raise RateLimitExceeded("You're doing that too much.", e)

log.info("Logged in as {user}.".format(user=r.user))
log.debug("Deleting messages before {time}.".format(
    time=datetime.now() - timedelta(hours=hours)))

whitelist = [y.strip().lower() for y in whitelist.split(',')]
whitelist_ids = [y.strip().lower() for y in whitelist_ids.split(',')]

if whitelist:
    log.debug("Keeping messages from subreddits {subs}".format(
        subs=', '.join(whitelist))
    )


def get_things(after=None):
    limit = None
    if item == "comments":
        return r.user.get_comments(limit=limit, sort=sort)
    elif item == "submitted":
        return r.user.get_submitted(limit=limit, sort=sort)
    elif item == "overview":
        return r.user.get_overview(limit=limit, sort=sort)
    else:
        raise Exception("Your deletion section is wrong")


def remove_things(things):
    for thing in things:
        # Seems to be in users's timezone. Unclear.
        thing_time = datetime.fromtimestamp(thing.created_utc)
        # Exclude items from being deleted unless past X hours.
        after_time = datetime.now() - timedelta(hours=hours)
        if thing_time > after_time:
            if thing_time + timedelta(hours=nuke_hours) < datetime.utcnow():
                pass
            continue
        # For edit_only we're assuming that the hours aren't altered.
        # This saves time when deleting (you don't edit already edited posts).
        if edit_only:
            end_time = after_time - timedelta(hours=hours)
            if thing_time < end_time:
                    continue

        if str(thing.subreddit).lower() in whitelist or \
           thing.id in whitelist_ids:
            continue

        if whitelist_distinguished and thing.distinguished:
            continue
        if whitelist_gilded and thing.gilded:
            continue
        if max_score is not None and thing.score > max_score:
            continue
<<<<<<< HEAD

        if trial_run:  # Don't do anything, trial mode!
            log.info("Would have deleted {thing}: '{content}'".format(
                thing=thing.id, content=thing))
            continue

=======
  
>>>>>>> f7606dd0
        if save_directory:
            if not os.path.exists(save_directory):
                os.makedirs(save_directory)
            with open("%s/%s.json" % (save_directory, thing.id), "w") as fh:
                json.dump(thing.json_dict, fh)

        if trial_run:  # Don't do anything, trial mode!
            log.debug("Would have deleted {thing}: '{content}'".format(
                thing=thing.id, content=thing))
            continue

        if clear_vote:
            thing.clear_vote()

        if isinstance(thing, Submission):
            log.info('Deleting submission: #{id} {url}'.format(
                id=thing.id,
                url=thing.url.encode('utf-8'))
            )
        elif isinstance(thing, Comment):
            replacement_text = get_sentence()
            msg = '/r/{3}/ #{0} with:\n\t"{1}" to\n\t"{2}"'.format(
                thing.id,
                sub(b'\n\r\t', ' ', thing.body[:78].encode('utf-8')),
                replacement_text[:78],
                thing.subreddit
            )
            if edit_only:
                log.info('Editing (not removing) {msg}'.format(msg=msg))
            else:
                log.info('Editing and deleting {msg}'.format(msg=msg))

            thing.edit(replacement_text)
        if not edit_only:
            thing.delete()

remove_things(get_things())<|MERGE_RESOLUTION|>--- conflicted
+++ resolved
@@ -153,16 +153,12 @@
             continue
         if max_score is not None and thing.score > max_score:
             continue
-<<<<<<< HEAD
 
         if trial_run:  # Don't do anything, trial mode!
             log.info("Would have deleted {thing}: '{content}'".format(
                 thing=thing.id, content=thing))
             continue
 
-=======
-  
->>>>>>> f7606dd0
         if save_directory:
             if not os.path.exists(save_directory):
                 os.makedirs(save_directory)
