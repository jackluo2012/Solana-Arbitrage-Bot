import arrow
import argparse
import json
import logging
import os
import praw
import sys
import time
import yaml
from datetime import datetime, timedelta
from praw.models import Comment, Submission
from prawcore.exceptions import ResponseException, OAuthException, BadRequest
from re import sub
from shreddit.util import get_sentence, ShredditError


class Shredder(object):
    """This class stores state for configuration, API objects, logging, etc. It exposes a shred() method that
    application code can call to start it.
    """
    def __init__(self, config, user):
        logging.basicConfig()
        self._logger = logging.getLogger("shreddit")
        self._logger.setLevel(level=logging.DEBUG if config.get("verbose", True) else logging.INFO)
        self.__dict__.update({"_{}".format(k): config[k] for k in config})

        self._user = user
        self._connect()

        if self._save_directory:
            self._r.config.store_json_result = True

        self._recent_cutoff = arrow.now().replace(hours=-self._hours)
        self._nuke_cutoff = arrow.now().replace(hours=-self._nuke_hours)
        if self._save_directory:
            if not os.path.exists(self._save_directory):
                os.makedirs(self._save_directory)

        # Add any multireddit subreddits to the whitelist
        self._whitelist = set([s.lower() for s in self._whitelist])
        for username, multiname in self._multi_whitelist:
            multireddit = self._r.multireddit(username, multiname)
            for subreddit in multireddit.subreddits:
                self._whitelist.add(str(subreddit).lower())

        # Add any multireddit subreddits to the blacklist
        self._blacklist = set()
        for username, multiname in self._multi_blacklist:
            multireddit = self._r.multireddit(username, multiname)
            for subreddit in multireddit.subreddits:
                self._blacklist.add(str(subreddit).lower())


        self._logger.info("Deleting ALL items before {}".format(self._nuke_cutoff))
        self._logger.info("Deleting items not whitelisted until {}".format(self._recent_cutoff))
        self._logger.info("Ignoring ALL items after {}".format(self._recent_cutoff))
        self._logger.info("Targeting {} sorted by {}".format(self._item, self._sort))
        if self._blacklist:
            self._logger.info("Deleting ALL items from subreddits {}".format(", ".join(list(self._blacklist))))
        if self._whitelist:
            self._logger.info("Keeping items from subreddits {}".format(", ".join(list(self._whitelist))))
        if self._keep_a_copy and self._save_directory:
            self._logger.info("Saving deleted items to: {}".format(self._save_directory))
        if self._trial_run:
            self._logger.info("Trial run - no deletion will be performed")

    def shred(self):
        deleted = self._remove_things(self._build_iterator())
        self._logger.info("Finished deleting {} items. ".format(deleted))
        if deleted >= 1000:
            # This user has more than 1000 items to handle, which angers the gods of the Reddit API. So chill for a
            # while and do it again.
            self._logger.info("Waiting {} seconds and continuing...".format(self._batch_cooldown))
            time.sleep(self._batch_cooldown)
            self._connect()
            self.shred()

    def _connect(self):
        try:
            self._r = praw.Reddit(self._user, check_for_updates=False, user_agent="python:shreddit:v6.0.4")
            self._logger.info("Logged in as {user}.".format(user=self._r.user.me()))
        except ResponseException:
            raise ShredditError("Bad OAuth credentials")
        except OAuthException:
            raise ShredditError("Bad username or password")

    def _check_whitelist(self, item):
        """Returns True if the item is whitelisted, False otherwise.
        """
        if str(item.subreddit).lower() in self._whitelist or item.id in self._whitelist_ids:
            return True
        if self._whitelist_distinguished and item.distinguished:
            return True
        if self._whitelist_gilded and item.gilded:
            return True
        if self._max_score is not None and item.score > self._max_score:
            return True
        return False

    def _save_item(self, item):
        name = item.subreddit_name_prefixed[2:]
        path = "{}/{}/{}.json".format(item.author, name, item.id)
        if not os.path.exists(os.path.join(self._save_directory, os.path.dirname(path))):
            os.makedirs(os.path.join(self._save_directory, os.path.dirname(path)))
        with open(os.path.join(self._save_directory, path), "w") as fh:
            # This is a temporary replacement for the old .json_dict property:
            output = {k: item.__dict__[k] for k in item.__dict__ if not k.startswith("_")}
            output["subreddit"] = output["subreddit"].title
            output["author"] = output["author"].name
            json.dump(output, fh, indent=2)

    def _remove_submission(self, sub):
        self._logger.info("Deleting submission: #{id} {url}".format(id=sub.id, url=sub.url.encode("utf-8")))

    def _remove_comment(self, comment):
        if self._replacement_format == "random":
            replacement_text = get_sentence()
        elif self._replacement_format == "dot":
            replacement_text = "."
        else:
            replacement_text = self._replacement_format

        short_text = sub(b"\n\r\t", " ", comment.body[:35].encode("utf-8"))
        msg = "/r/{}/ #{} ({}) with: {}".format(comment.subreddit, comment.id, short_text, replacement_text)

        self._logger.debug("Editing and deleting {msg}".format(msg=msg))
        if not self._trial_run:
            comment.edit(replacement_text)

    def _remove(self, item):
        if self._keep_a_copy and self._save_directory:
            self._save_item(item)
<<<<<<< HEAD
        if self._clear_vote:
            try:
                item.clear_vote()
            except BadRequest:
                self._logger.debug("Couldn't clear vote on {item}".format(item=item))
=======
        if not self._trial_run:
            if self._clear_vote:
                try:
                    item.clear_vote()
                except BadRequest:
                    self._logger.debug("Couldn't clear vote on {item}".format(item=item))
>>>>>>> 772df35c
        if isinstance(item, Submission):
            self._remove_submission(item)
        elif isinstance(item, Comment):
            self._remove_comment(item)
        if not self._trial_run:
            item.delete()

    def _remove_things(self, items):
        self._logger.info("Loading items to delete...")
        to_delete = [item for item in items]
        self._logger.info("Done. Starting on batch of {} items...".format(len(to_delete)))
        count, count_removed = 0, 0
        for item in to_delete:
            count += 1
            self._logger.debug("Examining item {}: {}".format(count, item))
            created = arrow.get(item.created_utc)
            if str(item.subreddit).lower() in self._blacklist:
                self._logger.debug("Deleting due to blacklist")
                count_removed += 1
                self._remove(item)
            elif created <= self._nuke_cutoff:
                self._logger.debug("Item occurs prior to nuke cutoff")
                count_removed += 1
                self._remove(item)
            elif self._check_whitelist(item):
                self._logger.debug("Skipping due to: whitelisted")
                continue
            elif created > self._recent_cutoff:
                self._logger.debug("Skipping due to: too recent")
                continue
            else:
                count_removed += 1
                self._remove(item)
        return count_removed

    def _build_iterator(self):
        item = self._r.user.me()
        if self._item == "comments":
            item = item.comments
        elif self._item == "submitted":
            item = item.submissions

        if self._sort == "new":
            return item.new(limit=None)
        elif self._sort == "top":
            return item.top(limit=None)
        elif self._sort == "hot":
            return item.hot(limit=None)
        elif self._sort == "controversial":
            return item.controversial(limit=None)
        else:
            raise ShredditError("Sorting \"{}\" not recognized.".format(self._sort))<|MERGE_RESOLUTION|>--- conflicted
+++ resolved
@@ -130,20 +130,12 @@
     def _remove(self, item):
         if self._keep_a_copy and self._save_directory:
             self._save_item(item)
-<<<<<<< HEAD
-        if self._clear_vote:
-            try:
-                item.clear_vote()
-            except BadRequest:
-                self._logger.debug("Couldn't clear vote on {item}".format(item=item))
-=======
         if not self._trial_run:
             if self._clear_vote:
                 try:
                     item.clear_vote()
                 except BadRequest:
                     self._logger.debug("Couldn't clear vote on {item}".format(item=item))
->>>>>>> 772df35c
         if isinstance(item, Submission):
             self._remove_submission(item)
         elif isinstance(item, Comment):
